#! /bin/sh

staging=${DESTDIR}
prefix="@prefix@"
exec_prefix="@exec_prefix@"
libdir="@libdir@"
datarootdir="@datarootdir@"
datadir="@datadir@"
pkgdatadir="${datadir}/@PACKAGE@"
includedir="@includedir@"

XENO_VERSION="@PACKAGE_VERSION@"
XENO_PREFIX="${staging}${prefix}"
XENO_CC="@CC@"
XENO_TARGET_ARCH="@XENO_TARGET_ARCH@"
XENO_BASE_CFLAGS="-I${staging}${includedir} @XENO_USER_APP_CFLAGS@ -D__XENO__"
XENO_BASE_LDFLAGS="-L${staging}${libdir} -lxenomai -lpthread @XENO_USER_APP_LDFLAGS@"
XENO_POSIX_LDFLAGS="-L${staging}${libdir} -lpthread_rt -lxenomai -lpthread -lrt @XENO_USER_APP_LDFLAGS@"
XENO_POSIX_WRAPPERS="${staging}${libdir}/posix.wrappers"
XENO_POSIX_FAST_WRAPPING="@LD_FILE_OPTION@"
XENO_LIBRARY_DIR="${staging}${libdir}"
XENO_INCLUDE_DIR="${staging}${includedir}"

unset prefix exec_prefix libdir datadir datarootdir pkgdatadir includedir

posix_ldflags ()
{
    if test \! -r $XENO_POSIX_WRAPPERS; then
	echo "POSIX support is not available" >&2
	exit 1
    fi
    if test "$XENO_POSIX_FAST_WRAPPING" = "yes"; then
	echo -n "-Wl,@$XENO_POSIX_WRAPPERS $XENO_POSIX_LDFLAGS"
    else
	wrappers=`while read wrap_option symbol; do \
		      echo -n "-Wl,$wrap_option,$symbol " ; \
		  done < $XENO_POSIX_WRAPPERS`
	echo -n "$wrappers $XENO_POSIX_LDFLAGS"
    fi
}

usage ()
{
cat <<EOF
Usage xeno-config --skin=skinname OPTIONS
Options :
<<<<<<< HEAD
        --help
        --v,--verbose
        --version
        --cc
        --arch
        --prefix
        --skin native|posix|psos|rtdm|uitron|vrtx|vxworks
        --cflags
        --ldflags
        --lib*-dir,--libdir,--user-libdir
=======
	--help
	--v,--verbose
	--version
	--cc
	--arch
	--prefix
	--skin native|posix|psos|rtai|rtdm|uitron|vrtx|vxworks
	--cflags
	--ldflags
	--lib*-dir,--libdir,--user-libdir
>>>>>>> b7e96a41

Deprecated options:
	--xeno-cflags
	--xeno-ldflags
	--posix-cflags
	--posix-ldflags
EOF
    exit $1
}

verbose ()
{
    echo xeno-config --verbose
    echo "        --version=\"${XENO_VERSION}\""
    echo "        --cc=\"$XENO_CC\""
    echo "        --arch=\"$XENO_TARGET_ARCH\""
    echo "        --prefix=\"$XENO_PREFIX\""
    echo "        --xeno-cflags=\"$XENO_BASE_CFLAGS\""
    echo "        --xeno-ldflags=\"$XENO_BASE_LDFLAGS\""
    echo "        --posix-cflags=\"$XENO_POSIX_CFLAGS\""
    echo "        --posix-ldflags=\"`posix_ldflags`\""
    echo "        --library-dir=\"$XENO_LIBRARY_DIR\""
}

if test $# -eq 0; then
    verbose $*
    usage 1 1>&2
fi

while test $# -gt 0; do
    case "$1" in
	--v|--verbose)
	    verbose $*
	    exit 0
	    ;;
	--version)
	    echo ${XENO_VERSION}
	    ;;
	--cc)
	    echo $XENO_CC
	    ;;
	--arch)
	    echo $XENO_TARGET_ARCH
	    ;;
	--prefix)
	    echo $XENO_PREFIX
	    ;;
	--lib*-dir|--libdir|--user-libdir)
	    echo $XENO_LIBRARY_DIR
	    ;;
	--skin)
	    skin="$2"
	    shift
	    ;;
	--skin=*)
	    skin=`expr "$1" : '--skin=\(.*\)'`
	    ;;
	--cflags)
	    case "$skin" in
		native|rtdm)
		    echo $XENO_BASE_CFLAGS
		    ;;
		psos|psos+|posix|uitron|vrtx|vxworks)
		    if [ "x$skin" = "xpsos" ]; then
			skin="psos+"
		    fi
		    echo $XENO_BASE_CFLAGS -I$XENO_INCLUDE_DIR/$skin
		    ;;
		"")
		    echo skin not set, please pass --skin before --cflags 1>&2
		    exit 1
		    ;;
		*)
		    echo skin $skin unknown 1>&2
		    exit 1
		    ;;
	    esac
	    ;;

	--ldflags)
	    case "$skin" in
		posix)
		    posix_ldflags
		    echo
		    ;;
<<<<<<< HEAD
		native|psos|psos+|uitron|vrtx|vxworks)
=======
		native|psos|psos+|rtai|rtdm|uitron|vrtx|vxworks)
>>>>>>> b7e96a41
		    if [ "x$skin" = "xpsos+" ]; then
			skin="psos"
		    fi
		    echo -l$skin $XENO_BASE_LDFLAGS
		    ;;
		"")
		    echo skin not set, please pass --skin before --cflags 1>&2
		    exit 1
		    ;;
		*)
		    echo skin $skin unknown 1>&2
		    exit 1
		    ;;
	    esac
	    ;;

	--xeno-cflags)
	    echo "$1" is deprecated, use --skin=name --cflags instead 1>&2
	    echo $XENO_BASE_CFLAGS
	    ;;
	--xeno-ldflags)
	    echo "$1" is deprecated, use --skin=name --ldflags instead 1>&2
	    echo $XENO_BASE_LDFLAGS
	    ;;
	--posix-cflags)
	    echo "$1" is deprecated, use --skin=posix --cflags instead 1>&2
	    echo $XENO_BASE_CFLAGS -I$XENO_INCLUDE_DIR/posix
	    ;;
	--posix-ldflags)
	    echo "$1" is deprecated, use --skin=posix --ldflags instead 1>&2
	    posix_ldflags
	    echo
	    ;;
	--help)
	    usage 0 1>&2
	    ;;
	*)
	 usage 1 1>&2
	 ;;
    esac
    shift
done<|MERGE_RESOLUTION|>--- conflicted
+++ resolved
@@ -44,29 +44,16 @@
 cat <<EOF
 Usage xeno-config --skin=skinname OPTIONS
 Options :
-<<<<<<< HEAD
-        --help
-        --v,--verbose
-        --version
-        --cc
-        --arch
-        --prefix
-        --skin native|posix|psos|rtdm|uitron|vrtx|vxworks
-        --cflags
-        --ldflags
-        --lib*-dir,--libdir,--user-libdir
-=======
 	--help
 	--v,--verbose
 	--version
 	--cc
 	--arch
 	--prefix
-	--skin native|posix|psos|rtai|rtdm|uitron|vrtx|vxworks
+	--skin native|posix|psos|rtdm|uitron|vrtx|vxworks
 	--cflags
 	--ldflags
 	--lib*-dir,--libdir,--user-libdir
->>>>>>> b7e96a41
 
 Deprecated options:
 	--xeno-cflags
@@ -152,11 +139,7 @@
 		    posix_ldflags
 		    echo
 		    ;;
-<<<<<<< HEAD
-		native|psos|psos+|uitron|vrtx|vxworks)
-=======
-		native|psos|psos+|rtai|rtdm|uitron|vrtx|vxworks)
->>>>>>> b7e96a41
+		native|psos|psos+|rtdm|uitron|vrtx|vxworks)
 		    if [ "x$skin" = "xpsos+" ]; then
 			skin="psos"
 		    fi
