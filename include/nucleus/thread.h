/*
 * @note Copyright (C) 2001,2002,2003 Philippe Gerum <rpm@xenomai.org>.
 *
 * Xenomai is free software; you can redistribute it and/or modify
 * it under the terms of the GNU General Public License as published
 * by the Free Software Foundation; either version 2 of the License,
 * or (at your option) any later version.
 *
 * Xenomai is distributed in the hope that it will be useful, but
 * WITHOUT ANY WARRANTY; without even the implied warranty of
 * MERCHANTABILITY or FITNESS FOR A PARTICULAR PURPOSE.  See the GNU
 * General Public License for more details.
 *
 * You should have received a copy of the GNU General Public License
 * along with Xenomai; if not, write to the Free Software
 * Foundation, Inc., 59 Temple Place - Suite 330, Boston, MA
 * 02111-1307, USA.
 *
 * \ingroup thread
 */

#ifndef _XENO_NUCLEUS_THREAD_H
#define _XENO_NUCLEUS_THREAD_H

#include <nucleus/types.h>

/*! @ingroup nucleus
  @defgroup nucleus_state_flags Thread state flags.
  @brief Bits reporting permanent or transient states of thread.
  @{
*/

/* State flags */

#define XNSUSP    0x00000001 /**< Suspended. */
#define XNPEND    0x00000002 /**< Sleep-wait for a resource. */
#define XNDELAY   0x00000004 /**< Delayed */
#define XNREADY   0x00000008 /**< Linked to the ready queue. */
#define XNDORMANT 0x00000010 /**< Not started yet or killed */
#define XNZOMBIE  0x00000020 /**< Zombie thread in deletion process */
#define XNRESTART 0x00000040 /**< Restarting thread */
#define XNSTARTED 0x00000080 /**< Thread has been started */
#define XNMAPPED  0x00000100 /**< Mapped to a regular Linux task (shadow only) */
#define XNRELAX   0x00000200 /**< Relaxed shadow thread (blocking bit) */
#define XNMIGRATE 0x00000400 /**< Thread is currently migrating to another CPU. */
#define XNHELD    0x00000800 /**< Thread is held to process emergency. */

#define XNBOOST   0x00001000 /**< Undergoes a PIP boost */
#define XNDEBUG   0x00002000 /**< Hit a debugger breakpoint (shadow only) */
#define XNLOCK    0x00004000 /**< Holds the scheduler lock (i.e. not preemptible) */
#define XNRRB     0x00008000 /**< Undergoes a round-robin scheduling */
#define XNASDI    0x00010000 /**< ASR are disabled */
#define XNDEFCAN  0x00020000 /**< Deferred cancelability mode (self-set only) */

/*
 * Some skins may depend on the following fields to live in the high
 * 16-bit word, in order to be combined with the emulated RTOS flags
 * which use the low one, so don't change them carelessly.
 */
#define XNTRAPSW  0x00040000 /**< Trap execution mode switches */
#define XNRPIOFF  0x00080000 /**< Stop priority coupling (shadow only) */
#define XNFPU     0x00100000 /**< Thread uses FPU */
#define XNSHADOW  0x00200000 /**< Shadow thread */
#define XNROOT    0x00400000 /**< Root thread (that is, Linux/IDLE) */
#define XNOTHER   0x00800000 /**< Non real-time shadow (prio=0) */

/*! @} */ /* Ends doxygen comment group: nucleus_state_flags */

/*
  Must follow the declaration order of the above bits. Status symbols
  are defined as follows:
  'S' -> Forcibly suspended.
  'w'/'W' -> Waiting for a resource, with or without timeout.
  'D' -> Delayed (without any other wait condition).
  'R' -> Runnable.
  'U' -> Unstarted or dormant.
  'X' -> Relaxed shadow.
  'H' -> Held in emergency.
  'b' -> Priority boost undergoing.
  'T' -> Ptraced and stopped.
  'l' -> Locks scheduler.
  'r' -> Undergoes round-robin.
  's' -> Interrupt shield enabled.
  't' -> Mode switches trapped.
  'o' -> Priority coupling off.
  'f' -> FPU enabled (for kernel threads).
*/
#define XNTHREAD_STATE_LABELS  "SWDRU....X.HbTlr..tof.."

#define XNTHREAD_BLOCK_BITS   (XNSUSP|XNPEND|XNDELAY|XNDORMANT|XNRELAX|XNMIGRATE|XNHELD)
#define XNTHREAD_MODE_BITS    (XNLOCK|XNRRB|XNASDI|XNTRAPSW|XNRPIOFF)

/* These state flags are available to the real-time interfaces */
#define XNTHREAD_STATE_SPARE0  0x10000000
#define XNTHREAD_STATE_SPARE1  0x20000000
#define XNTHREAD_STATE_SPARE2  0x40000000
#define XNTHREAD_STATE_SPARE3  0x80000000
#define XNTHREAD_STATE_SPARES  0xf0000000

/*! @ingroup nucleus
  @defgroup nucleus_info_flags Thread information flags.
  @brief Bits reporting events notified to the thread.
  @{
*/

/* Information flags */

#define XNTIMEO   0x00000001 /**< Woken up due to a timeout condition */
#define XNRMID    0x00000002 /**< Pending on a removed resource */
#define XNBREAK   0x00000004 /**< Forcibly awaken from a wait state */
#define XNKICKED  0x00000008 /**< Kicked upon Linux signal (shadow only) */
#define XNWAKEN   0x00000010 /**< Thread waken up upon resource availability */
#define XNROBBED  0x00000020 /**< Robbed from resource ownership */
#define XNATOMIC  0x00000040 /**< In atomic switch from secondary to primary mode */
#define XNAFFSET  0x00000080 /**< CPU affinity changed from primary mode */
#define XNPRIOSET 0x00000100 /**< Priority changed from primary mode */
#define XNABORT   0x00000200 /**< Thread is being aborted */
#define XNCANPND  0x00000400 /**< Cancellation request is pending */
#define XNAMOK    0x00000800 /**< Runaway, watchdog signal pending (shadow only) */
#define XNSWREP   0x00001000 /**< Mode switch already reported */

/* These information flags are available to the real-time interfaces */
#define XNTHREAD_INFO_SPARE0  0x10000000
#define XNTHREAD_INFO_SPARE1  0x20000000
#define XNTHREAD_INFO_SPARE2  0x40000000
#define XNTHREAD_INFO_SPARE3  0x80000000
#define XNTHREAD_INFO_SPARES  0xf0000000

/*! @} */ /* Ends doxygen comment group: nucleus_info_flags */

/*!
  @brief Structure containing thread information.
*/
typedef struct xnthread_info {

	unsigned long state; /**< Thread state, @see nucleus_state_flags */

	int bprio;  /**< Base priority. */
	int cprio; /**< Current priority. May change through Priority Inheritance.*/

	int cpu; /**< CPU the thread currently runs on. */
	unsigned long affinity; /**< Thread's CPU affinity. */

	unsigned long long relpoint; /**< Time of next release.*/

	unsigned long long exectime; /**< Execution time in primary mode in nanoseconds. */

	unsigned long modeswitches; /**< Number of primary->secondary mode switches. */
	unsigned long ctxswitches; /**< Number of context switches. */
	unsigned long pagefaults; /**< Number of triggered page faults. */

	char name[XNOBJECT_NAME_LEN];  /**< Symbolic name assigned at creation. */

} xnthread_info_t;

#if defined(__KERNEL__) || defined(__XENO_SIM__)

#include <nucleus/stat.h>
#include <nucleus/timer.h>
#include <nucleus/registry.h>
#include <nucleus/schedparam.h>

#ifdef __XENO_SIM__
/* Pseudo-status (must not conflict with other bits) */
#define XNRUNNING  XNTHREAD_STATE_SPARE0
#define XNDELETED  XNTHREAD_STATE_SPARE1
#endif /* __XENO_SIM__ */

#define XNTHREAD_INVALID_ASR  ((void (*)(xnsigmask_t))0)

struct xnthread;
struct xnsynch;
struct xnsched;
struct xnselector;
struct xnsched_class;
struct xnsched_tpslot;
union xnsched_policy_param;
struct xnbufd;

struct xnthread_operations {
	int (*get_denormalized_prio)(struct xnthread *, int coreprio);
	unsigned (*get_magic)(void);
};

struct xnthread_init_attr {
	struct xntbase *tbase;
	struct xnthread_operations *ops;
	xnflags_t flags;
	unsigned int stacksize;
	const char *name;
};

struct xnthread_start_attr {
	xnflags_t mode;
	int imask;
	xnarch_cpumask_t affinity;
	void (*entry)(void *cookie);
	void *cookie;
};

struct xnthread_wait_context {
	unsigned long oldstate;
};

typedef void (*xnasr_t)(xnsigmask_t sigs);

typedef struct xnthread {

	xnarchtcb_t tcb;		/* Architecture-dependent block -- Must be first */

	xnflags_t state;		/* Thread state flags */

	xnflags_t info;			/* Thread information flags */

	struct xnsched *sched;		/* Thread scheduler */

	struct xnsched_class *sched_class; /* Current scheduling class */

	struct xnsched_class *base_class; /* Base scheduling class */

#ifdef CONFIG_XENO_OPT_SCHED_TP
	struct xnsched_tpslot *tps;	/* Current partition slot for TP scheduling */
	struct xnholder tp_link;	/* Link in per-sched TP thread queue */
#endif
#ifdef CONFIG_XENO_OPT_SCHED_SPORADIC
	struct xnsched_sporadic_data *pss; /* Sporadic scheduling data. */
#endif

	unsigned idtag;			/* Unique ID tag */

	xnarch_cpumask_t affinity;	/* Processor affinity. */

	int bprio;			/* Base priority (before PIP boost) */

	int cprio;			/* Current priority */

	u_long schedlck;		/*!< Scheduler lock count. */

	xnpholder_t rlink;		/* Thread holder in ready queue */

	xnpholder_t plink;		/* Thread holder in synchronization queue(s) */

#ifdef CONFIG_XENO_OPT_PRIOCPL
	xnpholder_t xlink;		/* Thread holder in the RPI queue (shadow only) */

	struct xnsched *rpi;		/* Backlink pointer to the RPI slot (shadow only) */
#endif /* CONFIG_XENO_OPT_PRIOCPL */

	xnholder_t glink;		/* Thread holder in global queue */

#define link2thread(ln, fld)	container_of(ln, struct xnthread, fld)

	xnpqueue_t claimq;		/* Owned resources claimed by others (PIP) */

	struct xnsynch *wchan;		/* Resource the thread pends on */

	struct xnsynch *wwake;		/* Wait channel the thread was resumed from */

<<<<<<< HEAD
	int hrescnt;			/* Held resources count */
	
=======
>>>>>>> fc7c564c
	xntimer_t rtimer;		/* Resource timer */

	xntimer_t ptimer;		/* Periodic timer */

	xnsigmask_t signals;		/* Pending core signals */

	xnticks_t rrperiod;		/* Allotted round-robin period (ticks) */

	xnticks_t rrcredit;		/* Remaining round-robin time credit (ticks) */

	union {
		struct {
			/*
			 * XXX: the buffer struct should disappear as
			 * soon as all IPCs are converted to use
			 * buffer descriptors instead (bufd).
			 */
			void *ptr;
			size_t size;
		} buffer;
		struct xnbufd *bufd;
		size_t size;
	} wait_u;

	/* Active wait context - Obsoletes wait_u. */
	struct xnthread_wait_context *wcontext;

	struct {
		xnstat_counter_t ssw;	/* Primary -> secondary mode switch count */
		xnstat_counter_t csw;	/* Context switches (includes secondary -> primary switches) */
		xnstat_counter_t pf;	/* Number of page faults */
		xnstat_exectime_t account; /* Execution time accounting entity */
		xnstat_exectime_t lastperiod; /* Interval marker for execution time reports */
	} stat;

#ifdef CONFIG_XENO_OPT_SELECT
	struct xnselector *selector;    /* For select. */
#endif /* CONFIG_XENO_OPT_SELECT */

	int errcode;			/* Local errno */

	xnasr_t asr;			/* Asynchronous service routine */

	xnflags_t asrmode;		/* Thread's mode for ASR */

	int asrimask;			/* Thread's interrupt mask for ASR */

	unsigned asrlevel;		/* ASR execution level (ASRs are reentrant) */

	int imask;			/* Initial interrupt mask */

	int imode;			/* Initial mode */

	struct xnsched_class *init_class; /* Initial scheduling class */

	union xnsched_policy_param init_schedparam; /* Initial scheduling parameters */

	struct {
		xnhandle_t handle;	/* Handle in registry */
		const char *waitkey;	/* Pended key */
	} registry;

	struct xnthread_operations *ops; /* Thread class operations. */

	char name[XNOBJECT_NAME_LEN]; /* Symbolic name of thread */

	void (*entry)(void *cookie); /* Thread entry routine */

	void *cookie;		/* Cookie to pass to the entry routine */

#ifdef CONFIG_XENO_OPT_PERVASIVE
	unsigned long __user *u_mode;	/* Thread mode variable in userland. */

	unsigned u_sigpending;		/* One bit per skin */
#endif /* CONFIG_XENO_OPT_PERVASIVE */

    XNARCH_DECL_DISPLAY_CONTEXT();

} xnthread_t;

#define XNHOOK_THREAD_START  1
#define XNHOOK_THREAD_SWITCH 2
#define XNHOOK_THREAD_DELETE 3

typedef struct xnhook {
	xnholder_t link;
#define link2hook(ln)		container_of(ln, xnhook_t, link)
	void (*routine)(struct xnthread *thread);
} xnhook_t;

#define xnthread_name(thread)               ((thread)->name)
#define xnthread_clear_name(thread)        do { *(thread)->name = 0; } while(0)
#define xnthread_sched(thread)             ((thread)->sched)
#define xnthread_start_time(thread)        ((thread)->stime)
#define xnthread_state_flags(thread)       ((thread)->state)
#define xnthread_test_state(thread,flags)  testbits((thread)->state,flags)
#define xnthread_set_state(thread,flags)   __setbits((thread)->state,flags)
#define xnthread_clear_state(thread,flags) __clrbits((thread)->state,flags)
#define xnthread_test_info(thread,flags)   testbits((thread)->info,flags)
#define xnthread_set_info(thread,flags)    __setbits((thread)->info,flags)
#define xnthread_clear_info(thread,flags)  __clrbits((thread)->info,flags)
#define xnthread_lock_count(thread)        ((thread)->schedlck)
#define xnthread_init_schedparam(thread)   ((thread)->init_schedparam)
#define xnthread_base_priority(thread)     ((thread)->bprio)
#define xnthread_current_priority(thread)  ((thread)->cprio)
#define xnthread_init_class(thread)        ((thread)->init_class)
#define xnthread_base_class(thread)        ((thread)->base_class)
#define xnthread_sched_class(thread)       ((thread)->sched_class)
#define xnthread_time_slice(thread)        ((thread)->rrperiod)
#define xnthread_time_credit(thread)       ((thread)->rrcredit)
#define xnthread_archtcb(thread)           (&((thread)->tcb))
#define xnthread_asr_level(thread)         ((thread)->asrlevel)
#define xnthread_pending_signals(thread)  ((thread)->signals)
#define xnthread_timeout(thread)           xntimer_get_timeout(&(thread)->rtimer)
#define xnthread_stack_size(thread)        xnarch_stack_size(xnthread_archtcb(thread))
#define xnthread_stack_base(thread)        xnarch_stack_base(xnthread_archtcb(thread))
#define xnthread_stack_end(thread)         xnarch_stack_end(xnthread_archtcb(thread))
#define xnthread_handle(thread)            ((thread)->registry.handle)
#ifdef CONFIG_XENO_OPT_TIMING_PERIODIC
#define xnthread_time_base(thread)         ((thread)->rtimer.base)
#else /* !CONFIG_XENO_OPT_TIMING_PERIODIC */
#define xnthread_time_base(thread)         (&nktbase)
#endif /* !CONFIG_XENO_OPT_TIMING_PERIODIC */
#define xnthread_signaled_p(thread)        ((thread)->signals != 0)
#define xnthread_timed_p(thread)	      (!!testbits(xnthread_time_base(thread)->status, XNTBRUN))
#define xnthread_user_task(thread)         xnarch_user_task(xnthread_archtcb(thread))
#define xnthread_user_pid(thread) \
    (xnthread_test_state((thread),XNROOT) || !xnthread_user_task(thread) ? \
    0 : xnarch_user_pid(xnthread_archtcb(thread)))
#define xnthread_affinity(thread)          ((thread)->affinity)
#define xnthread_affine_p(thread, cpu)     xnarch_cpu_isset(cpu, (thread)->affinity)
#define xnthread_get_exectime(thread)      xnstat_exectime_get_total(&(thread)->stat.account)
#define xnthread_get_lastswitch(thread)    xnstat_exectime_get_last_switch((thread)->sched)
#ifdef CONFIG_XENO_OPT_PERVASIVE
#define xnthread_sigpending(thread) ((thread)->u_sigpending)
#define xnthread_set_sigpending(thread, pending) \
	((thread)->u_sigpending = (pending))
#define xnthread_inc_rescnt(thread)        ({ (thread)->hrescnt++; })
#define xnthread_dec_rescnt(thread)        ({ --(thread)->hrescnt; })
#define xnthread_get_rescnt(thread)        ((thread)->hrescnt)
#else /* !CONFIG_XENO_OPT_PERVASIVE */
#define xnthread_inc_rescnt(thread)        do { } while (0)
#define xnthread_dec_rescnt(thread)        do { } while (0)
#endif /* !CONFIG_XENO_OPT_PERVASIVE */
#ifdef CONFIG_XENO_OPT_WATCHDOG
#define xnthread_amok_p(thread)            xnthread_test_info(thread, XNAMOK)
#define xnthread_clear_amok(thread)        xnthread_clear_info(thread, XNAMOK)
#else /* !CONFIG_XENO_OPT_WATCHDOG */
#define xnthread_amok_p(thread)            (0)
#define xnthread_clear_amok(thread)        do { } while (0)
#endif /* !CONFIG_XENO_OPT_WATCHDOG */

/* Class-level operations for threads. */
static inline int xnthread_get_denormalized_prio(struct xnthread *t, int coreprio)
{
	return t->ops && t->ops->get_denormalized_prio
		? t->ops->get_denormalized_prio(t, coreprio) : coreprio;
}

static inline unsigned xnthread_get_magic(struct xnthread *t)
{
	return t->ops ? t->ops->get_magic() : 0;
}

static inline
struct xnthread_wait_context *xnthread_get_wait_context(struct xnthread *thread)
{
	return thread->wcontext;
}

static inline
int xnthread_register(struct xnthread *thread, const char *name)
{
	return xnregistry_enter(name, thread, &xnthread_handle(thread), NULL);
}

static inline
struct xnthread *xnthread_lookup(xnhandle_t threadh)
{
	struct xnthread *thread = (struct xnthread *)xnregistry_lookup(threadh);
	return (thread && xnthread_handle(thread) == threadh) ? thread : NULL;
}

#ifdef __cplusplus
extern "C" {
#endif

int xnthread_init(struct xnthread *thread,
		  const struct xnthread_init_attr *attr,
		  struct xnsched *sched,
		  struct xnsched_class *sched_class,
		  const union xnsched_policy_param *sched_param);

void xnthread_cleanup_tcb(struct xnthread *thread);

char *xnthread_format_status(xnflags_t status, char *buf, int size);

int *xnthread_get_errno_location(struct xnthread *thread);

xnticks_t xnthread_get_timeout(struct xnthread *thread, xnticks_t tsc_ns);

xnticks_t xnthread_get_period(struct xnthread *thread);

void xnthread_prepare_wait(struct xnthread_wait_context *wc);

void xnthread_finish_wait(struct xnthread_wait_context *wc,
			  void (*cleanup)(struct xnthread_wait_context *wc));

#ifdef __cplusplus
}
#endif

#endif /* __KERNEL__ || __XENO_SIM__ */

#endif /* !_XENO_NUCLEUS_THREAD_H */<|MERGE_RESOLUTION|>--- conflicted
+++ resolved
@@ -256,11 +256,8 @@
 
 	struct xnsynch *wwake;		/* Wait channel the thread was resumed from */
 
-<<<<<<< HEAD
 	int hrescnt;			/* Held resources count */
-	
-=======
->>>>>>> fc7c564c
+
 	xntimer_t rtimer;		/* Resource timer */
 
 	xntimer_t ptimer;		/* Periodic timer */
